--- conflicted
+++ resolved
@@ -59,13 +59,6 @@
     Model 2: predict_network=something, train_with_predicted_transitions=True
     """
 
-<<<<<<< HEAD
-    def __init__(self, model_dim, word_embedding_dim, vocab_size, seq_length, 
-                 compose_network, embedding_projection_network, apply_dropout, vs, 
-                 tracking_lstm_hidden_dim=8, predict_network=None, use_predictions=False, 
-                 interpolate=False, X=None, transitions=None, initial_embeddings=None,
-                 make_test_fn=False, embedding_dropout_keep_rate=1.0, ss_mask_gen=None, ss_prob=0.0):
-=======
     def __init__(self, model_dim, word_embedding_dim, vocab_size, seq_length, compose_network,
                  embedding_projection_network, training_mode, ground_truth_transitions_visible, vs, 
                  predict_network=None,
@@ -77,8 +70,8 @@
                  make_test_fn=False, 
                  embedding_dropout_keep_rate=1.0, 
                  ss_mask_gen=None, 
-                 ss_prob=0.0):
->>>>>>> 191ff108
+                 ss_prob=0.0,
+                 tracking_lstm_hidden_dim=8):
         """
         Construct a HardStack.
 
@@ -122,12 +115,8 @@
         self._compose_network = compose_network
         self._embedding_projection_network = embedding_projection_network
         self._predict_network = predict_network
-<<<<<<< HEAD
-        self.use_predictions = use_predictions
         self.use_tracking_lstm = (tracking_lstm_hidden_dim > 0)
-=======
         self.train_with_predicted_transitions = train_with_predicted_transitions
->>>>>>> 191ff108
 
         self._vs = vs
 
@@ -173,7 +162,8 @@
         self.transitions = self.transitions or T.imatrix("transitions")
 
     def _step(self, transitions_t, ss_mask_gen_matrix_t, stack_t, buffer_cur_t, 
-            tracking_hidden_prev, stack_pushed, stack_merged, buffer):
+            tracking_hidden_prev, stack_pushed, stack_merged, buffer, 
+            ground_truth_transitions_visible):
         batch_size, _ = self.X.shape
         # Extract top buffer values.
         idxs = buffer_cur_t + (T.arange(batch_size) * self.seq_length)
@@ -199,7 +189,7 @@
             # no change in the hidden state because there is none
             tracking_hidden = tracking_hidden_prev
 
-        if self.use_predictions: 
+        if self.train_with_predicted_transitions: 
             # Predicting our own actions
             if self.interpolate:
                 # Interpolate between truth and prediction using bernoulli RVs 
@@ -268,102 +258,6 @@
         # TODO(jgauthier): Implement linear memory (was in previous HardStack;
         # dropped it during a refactor)
 
-<<<<<<< HEAD
-=======
-        # Two definitions of the step function here, one with the scheduled sampling mask thrown in (step_ss),
-        # one without (the old step). Only to avoid allocating a matrix of ones in case SS is turned off.
-        # Identical in every respect except for how you set the mask
-
-        def step_ss(transitions_t, ground_truth_transitions_visible, stack_t,
-                    buffer_cur_t, stack_pushed, stack_merged, buffer, ss_mask_gen_matrix_t):
-            # Extract top buffer values.
-            idxs = buffer_cur_t + (T.arange(batch_size) * self.seq_length)
-            buffer_top_t = buffer[idxs]
-
-            if self._predict_network is not None:
-                # We are predicting our own stack operations.
-                predict_inp = T.concatenate(
-                    [stack_t[:, 0], stack_t[:, 1], buffer_top_t], axis=1)
-                actions_t = self._predict_network(
-                    predict_inp, self.model_dim * 3, 2, self._vs,
-                    name="predict_actions")
-
-                # Only use ground truth transitions if they are marked as visible to the model.
-                effective_ss_mask_gen_matrix_t = ss_mask_gen_matrix_t * ground_truth_transitions_visible
-
-                # Interpolate between truth and prediction, using bernoulli RVs generated prior to the step
-                mask = transitions_t * ss_mask_gen_matrix_t + actions_t.argmax(axis=1) * (1 - ss_mask_gen_matrix_t)
-
-            # Now update the stack: first precompute merge results.
-            merge_items = stack_t[:, :2].reshape((-1, self.model_dim * 2))
-            merge_value = self._compose_network(
-                merge_items, self.model_dim * 2, self.model_dim,
-                self._vs, name="compose")
-
-            # Compute new stack value.
-            stack_next = update_hard_stack(
-                stack_t, stack_pushed, stack_merged, buffer_top_t,
-                merge_value, mask)
-
-            # Move buffer cursor as necessary. Since mask == 1 when merge, we
-            # should increment each buffer cursor by 1 - mask
-            buffer_cur_next = buffer_cur_t + (1 - mask)
-
-            if self._predict_network is not None:
-                return stack_next, actions_t, buffer_cur_next
-            else:
-                return stack_next, buffer_cur_next
-
-
-
-        def step(transitions_t, stack_t, buffer_cur_t, stack_pushed,
-                 stack_merged, buffer, ground_truth_transitions_visible):
-            # Extract top buffer values.
-            idxs = buffer_cur_t + (T.arange(batch_size) * self.seq_length)
-            buffer_top_t = buffer[idxs]
-
-            if self._predict_network is not None:
-                # We are predicting our own stack operations.
-                predict_inp = T.concatenate(
-                    [stack_t[:, 0], stack_t[:, 1], buffer_top_t], axis=1)
-                actions_t = self._predict_network(
-                    predict_inp, self.model_dim * 3, 2, self._vs,
-                    name="predict_actions")
-
-                if self.train_with_predicted_transitions: 
-                    # Model 2 case
-                    mask = actions_t.argmax(axis=1)
-                else:
-                    # Use transitions provided from external parser when not masked out.
-                    # Model 1 case
-                    mask = (transitions_t * ground_truth_transitions_visible 
-                            + actions_t.argmax(axis=1) * (1 - ground_truth_transitions_visible))
-            else:
-                # Model 0 case.
-                mask = transitions_t
-
-            # Now update the stack: first precompute merge results.
-            merge_items = stack_t[:, :2].reshape((-1, self.model_dim * 2))
-            merge_value = self._compose_network(
-                merge_items, self.model_dim * 2, self.model_dim,
-                self._vs, name="compose")
-
-            # Compute new stack value.
-            stack_next = update_hard_stack(
-                stack_t, stack_pushed, stack_merged, buffer_top_t,
-                merge_value, mask)
-
-            # Move buffer cursor as necessary. Since mask == 1 when merge, we
-            # should increment each buffer cursor by 1 - mask
-            buffer_cur_next = buffer_cur_t + (1 - mask)
-
-            if self._predict_network is not None:
-                return stack_next, actions_t, buffer_cur_next
-            else:
-                return stack_next, buffer_cur_next
-
-
->>>>>>> 191ff108
         # Dimshuffle inputs to seq_len * batch_size for scanning
         transitions = self.transitions.dimshuffle(1, 0)
         
@@ -379,7 +273,6 @@
         if self._predict_network is not None:
             outputs_info = [stack_init, buffer_cur_init, hidden_init, None]
         else:
-<<<<<<< HEAD
             outputs_info = [stack_init, buffer_cur_init, hidden_init]
         # input sequences to scan
         sequences = [transitions]
@@ -398,23 +291,8 @@
         scan_ret = theano.scan(
                 self._step,
                 sequences=sequences,
-                non_sequences=[stack_pushed, stack_merged, buffer_t],
-=======
-            outputs_info = [stack_init, buffer_cur_init]
-
-
-        if self.interpolate: 
-            scan_ret = theano.scan(
-                step_ss,
-                sequences=[transitions, ss_mask_gen_matrix],
-                non_sequences=[stack_pushed, stack_merged, buffer_t, self.ground_truth_transitions_visible],
-                outputs_info=outputs_info)[0]
-        else:
-            scan_ret = theano.scan(
-                step,
-                sequences=[transitions],
-                non_sequences=[stack_pushed, stack_merged, buffer_t, self.ground_truth_transitions_visible],
->>>>>>> 191ff108
+                non_sequences=[stack_pushed, stack_merged, 
+                        buffer_t, self.ground_truth_transitions_visible],
                 outputs_info=outputs_info)[0]
 
         stack_ind = 0 if self.interpolate else 1
@@ -437,7 +315,6 @@
 class Model1(HardStack):
 
     def __init__(self, *args, **kwargs):
-<<<<<<< HEAD
         # set the tracking unit based on supplied tracking_lstm_hidden_dim
         tracking_lstm_hidden_dim = kwargs.get("tracking_lstm_hidden_dim", 0)
         if tracking_lstm_hidden_dim > 0:
@@ -445,11 +322,7 @@
         else:
             kwargs["predict_network"] = util.Linear
         # defaults to not using predictions while training and not using scheduled sampling
-        kwargs["use_predictions"] = False
-=======
-        kwargs["predict_network"] = kwargs.get("predict_network", util.Linear)
         kwargs["train_with_predicted_transitions"] = False
->>>>>>> 191ff108
         kwargs["interpolate"] = False
         super(Model1, self).__init__(*args, **kwargs)
 
@@ -457,7 +330,6 @@
 class Model2(HardStack):
 
     def __init__(self, *args, **kwargs):
-<<<<<<< HEAD
         # set the tracking unit based on supplied tracking_lstm_hidden_dim
         tracking_lstm_hidden_dim = kwargs.get("tracking_lstm_hidden_dim", 0)
         if tracking_lstm_hidden_dim > 0:
@@ -465,11 +337,7 @@
         else:
             kwargs["predict_network"] = util.Linear
         # defaults to using predictions while training and not using scheduled sampling
-        kwargs["use_predictions"] = True
-=======
-        kwargs["predict_network"] = kwargs.get("predict_network", util.Linear)
         kwargs["train_with_predicted_transitions"] = True
->>>>>>> 191ff108
         kwargs["interpolate"] = False
         super(Model2, self).__init__(*args, **kwargs)
 
@@ -477,11 +345,12 @@
 class Model2S(HardStack):
 
     def __init__(self, *args, **kwargs):
-<<<<<<< HEAD
+        tracking_lstm_hidden_dim = kwargs.get("tracking_lstm_hidden_dim", 0)
+        if tracking_lstm_hidden_dim > 0:
+            kwargs["predict_network"] = util.TrackingUnit
+        else:
+            kwargs["predict_network"] = util.Linear
         # use supplied settings and use scheduled sampling
-=======
-        kwargs["predict_network"] = kwargs.get("predict_network", util.Linear)
         kwargs["train_with_predicted_transitions"] = True
->>>>>>> 191ff108
         kwargs["interpolate"] = True
         super(Model2S, self).__init__(*args, **kwargs)