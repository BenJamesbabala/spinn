--- conflicted
+++ resolved
@@ -104,28 +104,19 @@
                       ss_prob=ss_prob)
 
     # Extract top element of final stack timestep.
-<<<<<<< HEAD
     if FLAGS.lstm_composition:
-        sentence_vector = sentence_model.final_representations[:,:FLAGS.model_dim / 2].reshape((-1, FLAGS.model_dim / 2))
+        sentence_vector = sentence_model.sentence_embeddings[:, :FLAGS.model_dim / 2]
         sentence_vector_dim = FLAGS.model_dim / 2
     else:
-        sentence_vector = sentence_model.final_representations.reshape((-1, FLAGS.model_dim))
+        sentence_vector = sentence_model.sentence_embeddings
         sentence_vector_dim = FLAGS.model_dim / 2
-=======
-    stack_top = model.sentence_embeddings
-    sentence_vector = stack_top
->>>>>>> b16c1120
 
     sentence_vector = util.BatchNorm(sentence_vector, sentence_vector_dim, vs, "sentence_vector", training_mode)
     sentence_vector = util.Dropout(sentence_vector, FLAGS.semantic_classifier_keep_rate, training_mode)
 
     # Feed forward through a single output layer
     logits = util.Linear(
-<<<<<<< HEAD
-        sentence_vector, sentence_vector_dim, num_classes, vs, 
-=======
-        sentence_vector, FLAGS.model_dim, num_classes, vs,
->>>>>>> b16c1120
+        sentence_vector, sentence_vector_dim, num_classes, vs,
         name="semantic_classifier", use_bias=True)
 
     return model, logits
@@ -216,18 +207,15 @@
         name="hypothesis")
 
     # Extract top element of final stack timestep.
-<<<<<<< HEAD
     if FLAGS.use_attention == "None" or FLAGS.use_difference_feature or FLAGS.use_product_feature:
-        premise_vector = premise_model.final_representations
-        hypothesis_vector = hypothesis_model.final_representations
-        
+        premise_vector = premise_model.sentence_embeddings
+        hypothesis_vector = hypothesis_model.sentence_embeddings
+
         if FLAGS.lstm_composition:
-            premise_vector = premise_vector[:,:FLAGS.model_dim / 2].reshape((-1, FLAGS.model_dim / 2))
-            hypothesis_vector = hypothesis_vector[:,:FLAGS.model_dim / 2].reshape((-1, FLAGS.model_dim / 2))
+            premise_vector = premise_vector[:,:FLAGS.model_dim / 2]
+            hypothesis_vector = hypothesis_vector[:,:FLAGS.model_dim / 2]
             sentence_vector_dim = FLAGS.model_dim / 2
         else:
-            premise_vector = premise_vector.reshape((-1, FLAGS.model_dim))
-            hypothesis_vector = hypothesis_vector.reshape((-1, FLAGS.model_dim))
             sentence_vector_dim = FLAGS.model_dim
 
     if FLAGS.use_attention != "None":
@@ -235,26 +223,10 @@
         h_dim = FLAGS.model_dim / 2
         mlp_input = hypothesis_model.final_weighed_representation.reshape((-1, h_dim))
         mlp_input_dim = h_dim
-    else: 
+    else:
         # Create standard MLP features
         mlp_input = T.concatenate([premise_vector, hypothesis_vector], axis=1)
         mlp_input_dim = 2 * sentence_vector_dim
-=======
-    premise_embeddings = premise_model.sentence_embeddings
-    hypothesis_embeddings = hypothesis_model.sentence_embeddings
-
-    premise_vector = premise_embeddings.reshape((-1, FLAGS.model_dim))
-    hypothesis_vector = hypothesis_embeddings.reshape((-1, FLAGS.model_dim))
-
-    # Create MLP features
-    mlp_input = T.concatenate([premise_vector, hypothesis_vector], axis=1)
-    mlp_input_dim = 2 * FLAGS.model_dim
-
-    # Use the attention weighted representation
-    if FLAGS.use_attention:
-        mlp_input = hypothesis_model.final_weighed_representation.reshape((-1, FLAGS.model_dim))
-        mlp_input_dim = FLAGS.model_dim
->>>>>>> b16c1120
 
     if FLAGS.use_difference_feature:
         mlp_input = T.concatenate([mlp_input, premise_vector - hypothesis_vector], axis=1)
@@ -768,16 +740,10 @@
     gflags.DEFINE_integer("tracking_lstm_hidden_dim", 4, "")
     gflags.DEFINE_boolean("use_tracking_lstm", True,
                           "Whether to use LSTM in the tracking unit")
-<<<<<<< HEAD
     gflags.DEFINE_enum("use_attention", "None",
                        ["None", "Rocktaschel", "WangJiang", "TreeWangJiang"],
                        "")
-    gflags.DEFINE_boolean("context_sensitive_shift", False, 
-=======
-    gflags.DEFINE_boolean("use_attention", False,
-                          "Whether to use word-by-word attention")
     gflags.DEFINE_boolean("context_sensitive_shift", False,
->>>>>>> b16c1120
         "Use LSTM hidden state and word embedding to determine the vector to be pushed")
     gflags.DEFINE_boolean("context_sensitive_use_relu", False,
         "Use ReLU Layer to combine embedding and tracking unit hidden state")
