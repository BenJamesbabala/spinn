"""From the project root directory (containing data files), this can be run with:

Boolean logic evaluation:
python -m rembed.models.classifier --training_data_path bl-data/pbl_train.tsv \
       --eval_data_path bl-data/pbl_dev.tsv

SST sentiment (Demo only, model needs a full GloVe embeddings file to do well):
python -m rembed.models.classifier --data_type sst --training_data_path sst-data/train.txt \
       --eval_data_path sst-data/dev.txt --embedding_data_path rembed/tests/test_embedding_matrix.5d.txt \
       --model_dim 10 --word_embedding_dim 5

SNLI entailment (Demo only, model needs a full GloVe embeddings file to do well):
python -m rembed.models.classifier --data_type snli --training_data_path snli_1.0/snli_1.0_dev.jsonl \
       --eval_data_path snli_1.0/snli_1.0_dev.jsonl --embedding_data_path rembed/tests/test_embedding_matrix.5d.txt \
       --model_dim 10 --word_embedding_dim 5

Note: If you get an error starting with "TypeError: ('Wrong number of dimensions..." during development, 
    there may already be a saved checkpoint in ckpt_root that matches the name of the model you're developing. 
    Move or delete it as appropriate.
"""

from functools import partial
import os
import pprint
import sys

import gflags
from theano import tensor as T
import theano
import numpy as np

from rembed import afs_safe_logger
from rembed import util
from rembed.data.boolean import load_boolean_data
from rembed.data.sst import load_sst_data
from rembed.data.snli import load_snli_data

import rembed.stack


FLAGS = gflags.FLAGS


def build_sentence_model(cls, vocab_size, seq_length, tokens, transitions,
                         num_classes, training_mode, ground_truth_transitions_visible, vs, 
                         initial_embeddings=None, project_embeddings=False, ss_mask_gen=None, ss_prob=0.0):
    """
    Construct a classifier which makes use of some hard-stack model.

    Args:
      cls: Hard stack class to use (from e.g. `rembed.stack`)
      vocab_size:
      seq_length: Length of each sequence provided to the stack model
      tokens: Theano batch (integer matrix), `batch_size * seq_length`
      transitions: Theano batch (integer matrix), `batch_size * seq_length`
      num_classes: Number of output classes
      training_mode: A Theano scalar indicating whether to act as a training model 
        with dropout (1.0) or to act as an eval model with rescaling (0.0).
      ground_truth_transitions_visible: A Theano scalar. If set (1.0), allow the model access
        to ground truth transitions. This can be disabled at evaluation time to force Model 1
        (or 2S) to evaluate in the Model 2 style with predicted transitions. Has no effect on Model 0.
      vs: Variable store.
    """

    # Prepare layer which performs stack element composition.
    if FLAGS.lstm_composition:
        compose_network = partial(util.TreeLSTMLayer,
                                  initializer=util.HeKaimingInitializer())
    else:
        assert not FLAGS.connect_tracking_comp, "Can only connect tracking and composition unit while using TreeLSTM"
        compose_network = partial(util.ReLULayer,
                                  initializer=util.HeKaimingInitializer())

    if project_embeddings:
        embedding_projection_network = util.Linear
    else:
        assert FLAGS.word_embedding_dim == FLAGS.model_dim, \
            "word_embedding_dim must equal model_dim unless a projection layer is used."
        embedding_projection_network = util.IdentityLayer

    # Build hard stack which scans over input sequence.
    stack = cls(
        FLAGS.model_dim, FLAGS.word_embedding_dim, vocab_size, seq_length,
        compose_network, embedding_projection_network, training_mode, ground_truth_transitions_visible, vs, 
        use_tracking_lstm=FLAGS.use_tracking_lstm,
        tracking_lstm_hidden_dim=FLAGS.tracking_lstm_hidden_dim,
        X=tokens, 
        transitions=transitions, 
        initial_embeddings=initial_embeddings, 
        embedding_dropout_keep_rate=FLAGS.embedding_keep_rate,
        ss_mask_gen=ss_mask_gen,
        ss_prob=ss_prob,
        connect_tracking_comp=FLAGS.connect_tracking_comp)

    # Extract top element of final stack timestep.
    final_stack = stack.final_stack
    stack_top = final_stack[:, 0]
    sentence_vector = stack_top.reshape((-1, FLAGS.model_dim))

    sentence_vector = util.BatchNorm(sentence_vector, FLAGS.model_dim, vs, "sentence_vector")
    sentence_vector = util.Dropout(sentence_vector, FLAGS.semantic_classifier_keep_rate, training_mode)

    # Feed forward through a single output layer
    logits = util.Linear(
        sentence_vector, FLAGS.model_dim, num_classes, vs, use_bias=True)

    return stack.transitions_pred, logits



def build_sentence_pair_model(cls, vocab_size, seq_length, tokens, transitions,
                     num_classes, training_mode, ground_truth_transitions_visible, vs, 
                     initial_embeddings=None, project_embeddings=False, ss_mask_gen=None, ss_prob=0.0):
    """
    Construct a classifier which makes use of some hard-stack model.

    Args:
      cls: Hard stack class to use (from e.g. `rembed.stack`)
      vocab_size:
      seq_length: Length of each sequence provided to the stack model
      tokens: Theano batch (integer matrix), `batch_size * seq_length`
      transitions: Theano batch (integer matrix), `batch_size * seq_length`
      num_classes: Number of output classes
      training_mode: A Theano scalar indicating whether to act as a training model 
        with dropout (1.0) or to act as an eval model with rescaling (0.0).
      ground_truth_transitions_visible: A Theano scalar. If set (1.0), allow the model access
        to ground truth transitions. This can be disabled at evaluation time to force Model 1
        (or 2S) to evaluate in the Model 2 style with predicted transitions. Has no effect on Model 0.
      vs: Variable store.
    """

    # Prepare layer which performs stack element composition.
    if FLAGS.lstm_composition:
        compose_network = partial(util.TreeLSTMLayer,
                                  initializer=util.HeKaimingInitializer())
    else:
        assert not FLAGS.connect_tracking_comp, "Can only connect tracking and composition unit while using TreeLSTM"
        compose_network = partial(util.ReLULayer,
                                  initializer=util.HeKaimingInitializer())

    if project_embeddings:
        embedding_projection_network = util.Linear
    else:
        assert FLAGS.word_embedding_dim == FLAGS.model_dim, \
            "word_embedding_dim must equal model_dim unless a projection layer is used."
        embedding_projection_network = util.IdentityLayer

    # Split the two sentences
    premise_tokens = tokens[:, :, 0]
    hypothesis_tokens = tokens[:, :, 1]

    premise_transitions = transitions[:, :, 0]
    hypothesis_transitions = transitions[:, :, 1]

    # Build two hard stack models which scan over input sequences.
    premise_model = cls(
        FLAGS.model_dim, FLAGS.word_embedding_dim, vocab_size, seq_length,
        compose_network, embedding_projection_network, training_mode, ground_truth_transitions_visible, vs, 
        use_tracking_lstm=FLAGS.use_tracking_lstm,
        tracking_lstm_hidden_dim=FLAGS.tracking_lstm_hidden_dim,
        X=premise_tokens, 
        transitions=premise_transitions, 
        initial_embeddings=initial_embeddings, 
        embedding_dropout_keep_rate=FLAGS.embedding_keep_rate,
        ss_mask_gen=ss_mask_gen,
        ss_prob=ss_prob,
        connect_tracking_comp=FLAGS.connect_tracking_comp)
    hypothesis_model = cls(
        FLAGS.model_dim, FLAGS.word_embedding_dim, vocab_size, seq_length,
        compose_network, embedding_projection_network, training_mode, ground_truth_transitions_visible, vs, 
        use_tracking_lstm=FLAGS.use_tracking_lstm,
        tracking_lstm_hidden_dim=FLAGS.tracking_lstm_hidden_dim,
        X=hypothesis_tokens, 
        transitions=hypothesis_transitions, 
        initial_embeddings=initial_embeddings, 
        embedding_dropout_keep_rate=FLAGS.embedding_keep_rate,
        ss_mask_gen=ss_mask_gen,
        ss_prob=ss_prob,
        connect_tracking_comp=FLAGS.connect_tracking_comp)

    # Extract top element of final stack timestep.
    premise_stack_top = premise_model.final_stack[:, 0]
    hypothesis_stack_top = hypothesis_model.final_stack[:, 0]
    
    premise_vector = premise_stack_top.reshape((-1, FLAGS.model_dim))
    hypothesis_vector = hypothesis_stack_top.reshape((-1, FLAGS.model_dim))

    # Concatenate and apply dropout
    if FLAGS.use_difference_feature:
        mlp_input = T.concatenate([premise_vector, hypothesis_vector, premise_vector - hypothesis_vector], axis=1)
        mlp_input_dim = 3 * FLAGS.model_dim
    else:
        mlp_input = T.concatenate([premise_vector, hypothesis_vector], axis=1)
        mlp_input_dim = 2 * FLAGS.model_dim

    mlp_input = util.BatchNorm(mlp_input, mlp_input_dim, vs, "sentence_vectors")
    mlp_input = util.Dropout(mlp_input, FLAGS.semantic_classifier_keep_rate, training_mode)

    # Apply a combining MLP
    for layer in range(2):  # TODO(SB): Tune
        pair_features = util.ReLULayer(mlp_input, mlp_input_dim, FLAGS.model_dim, vs,
            name="combining_mlp/" + str(layer),
            initializer=util.HeKaimingInitializer())

        pair_features = util.BatchNorm(pair_features, FLAGS.model_dim, vs, "combining_mlp/" + str(layer))
        pair_features = util.Dropout(pair_features, FLAGS.semantic_classifier_keep_rate, training_mode)

    # Feed forward through a single output layer
    logits = util.Linear(
        pair_features, FLAGS.model_dim, num_classes, vs, use_bias=True)

    return premise_model.transitions_pred, hypothesis_model.transitions_pred, logits


def build_cost(logits, targets):
    """
    Build a classification cost function.
    """
    # Clip gradients coming from the cost function.
    logits = theano.gradient.grad_clip(
        logits, -1. * FLAGS.clipping_max_value, FLAGS.clipping_max_value)

    predicted_dist = T.nnet.softmax(logits)

    costs = T.nnet.categorical_crossentropy(predicted_dist, targets)
    cost = costs.mean()

    pred = T.argmax(logits, axis=1)
    acc = 1. - T.mean(T.cast(T.neq(pred, targets), theano.config.floatX))

    return cost, acc


def build_transition_cost(logits, targets, num_transitions, min_transitions):
    """
    Build a parse action prediction cost function.
    """

    # swap seq_length dimension to front so that we can scan per timestep
    logits = T.swapaxes(logits, 0, 1)
    targets = targets.T

    def cost_t(logits, tgt, num_transitions):
        # TODO(jongauthier): Taper down xent cost as we proceed through
        # sequence?
        predicted_dist = T.nnet.softmax(logits)
        cost = T.nnet.categorical_crossentropy(predicted_dist, tgt)

        mask = T.gt(num_transitions, min_transitions)
        cost = cost * mask

        pred = T.argmax(logits, axis=1)
        error = T.neq(pred, tgt)
        return cost, error

    results, _ = theano.scan(cost_t, [logits, targets], non_sequences=[num_transitions])
    costs, errors = results

    # Create a mask that selects only transitions that involve real data.
    unrolling_length = T.shape(costs)[0]
    padding = unrolling_length - num_transitions
    padding = T.reshape(padding, (1, -1))
    rng = T.arange(unrolling_length) + 1
    rng = T.reshape(rng, (-1, 1))
    mask = T.gt(rng, padding)

    # Compute acc using the mask
    acc = 1.0 - (T.sum(errors * mask, dtype=theano.config.floatX) 
                 / T.sum(num_transitions, dtype=theano.config.floatX))

    # Compute cost directly, since we *do* want a cost incentive to get the padding
    # transitions right.
    cost = T.mean(costs)
    return cost, acc


def evaluate(eval_fn, eval_set, logger, step):
    # Evaluate
    acc_accum = 0.0
    action_acc_accum = 0.0
    eval_batches = 0.0
    for (eval_X_batch, eval_transitions_batch, eval_y_batch, eval_num_transitions_batch) in eval_set[1]:
        acc_value, action_acc_value = eval_fn(
            eval_X_batch, eval_transitions_batch,
            eval_y_batch, eval_num_transitions_batch, 0.0,  # Eval mode: Don't apply dropout. 
            int(FLAGS.allow_gt_transitions_in_eval),  # Allow GT transitions to be used according to flag. 
            float(FLAGS.allow_gt_transitions_in_eval))  # If flag not set, used scheduled sampling
                                                        # p(ground truth) = 0.0, 
                                                        # else SS p(ground truth) = 1.0
        acc_accum += acc_value
        action_acc_accum += action_acc_value
        eval_batches += 1.0
    logger.Log("Step: %i\tEval acc: %f\t %f\t%s" %
              (step, acc_accum / eval_batches, action_acc_accum / eval_batches, eval_set[0]))
    return acc_accum / eval_batches


def evaluate_expanded(eval_fn, eval_set, eval_path, logger, step, sentence_pair_data, ind_to_word):
    """
    Write the  gold parses and predicted parses in the files <eval_out_path>.gld and <eval_out_path>.tst
    respectively. These files can be given as inputs to Evalb to evaluate parsing performance -

        evalb -p evalb_rembed.prm <eval_out_path>.gld  <eval_out_path>.tst
    """
    # TODO: Prune out redundant code, make usable on Model0 as well.
    acc_accum = 0.0
    action_acc_accum = 0.0
    eval_batches = 0.0
    eval_gold_path = eval_path + ".gld"
    eval_out_path = eval_path + ".tst"
    eval_lbl_path = eval_path + ".lbl"
    with open(eval_gold_path, "w") as eval_gold, open(eval_out_path, "w") as eval_out:
        if FLAGS.write_predicted_label:
            label_out = open(eval_lbl_path, "w")
        if sentence_pair_data:
            for (eval_X_batch, eval_transitions_batch, eval_y_batch, 
                    eval_num_transitions_batch) in eval_set[1]:
                acc_value, action_acc_value, sem_logit_values, logits_pred_hyp, logits_pred_prem = eval_fn(
                    eval_X_batch, eval_transitions_batch, eval_y_batch, eval_num_transitions_batch,
                    0.0,  # Eval mode: Don't apply dropout. 
                    int(FLAGS.allow_gt_transitions_in_eval),  # Allow GT transitions to be used according to flag. 
                    float(FLAGS.allow_gt_transitions_in_eval)) # adjust visibility of GT

                acc_accum += acc_value
                action_acc_accum += action_acc_value
                eval_batches += 1.0

                # write each predicted transition to file
                for orig_transitions, pred_logit_hyp, pred_logit_prem, tokens, true_class, example_sem_logits \
                        in zip(eval_transitions_batch, logits_pred_hyp, 
                               logits_pred_prem, eval_X_batch, eval_y_batch, sem_logit_values):
                    orig_hyp_transitions, orig_prem_transitions = orig_transitions.T
                    hyp_tokens, prem_tokens = tokens.T
                    hyp_words = [ind_to_word[t] for t in hyp_tokens]
                    prem_words = [ind_to_word[t] for t in prem_tokens]
                    eval_gold.write(util.TransitionsToParse(orig_hyp_transitions, hyp_words) + "\n")
                    eval_out.write(util.TransitionsToParse(pred_logit_hyp.argmax(axis=1), hyp_words) + "\n")
                    eval_gold.write(util.TransitionsToParse(orig_prem_transitions, prem_words) + "\n")
                    eval_out.write(util.TransitionsToParse(pred_logit_prem.argmax(axis=1), prem_words) + "\n")

                    predicted_class = np.argmax(example_sem_logits)    
                    exp_logit_values = np.exp(example_sem_logits)
                    class_probs = exp_logit_values / np.sum(exp_logit_values)
                    class_probs_repr = "\t".join(map(lambda p : "%.3f" % (p,), class_probs))
                    if FLAGS.write_predicted_label:
                        label_out.write(str(true_class == predicted_class) + "\t" + str(true_class)
                                  + "\t" + str(predicted_class) + "\t" + class_probs_repr + "\n")
        else:
            for (eval_X_batch, eval_transitions_batch, eval_y_batch, 
                 eval_num_transitions_batch) in eval_set[1]:
                acc_value, action_acc_value, sem_logit_values, logits_pred = eval_fn(
                    eval_X_batch, eval_transitions_batch, eval_y_batch, eval_num_transitions_batch,
                    0.0,  # Eval mode: Don't apply dropout. 
                    int(FLAGS.allow_gt_transitions_in_eval),  # Allow GT transitions to be used according to flag. 
                    float(FLAGS.allow_gt_transitions_in_eval)) # adjust visibility of GT

                acc_accum += acc_value
                action_acc_accum += action_acc_value
                eval_batches += 1.0

                # write each predicted transition to file
                for orig_transitions, pred_logit, tokens, true_class, example_sem_logits \
                    in zip(eval_transitions_batch, logits_pred, eval_X_batch, eval_y_batch, sem_logit_values):
                    words = [ind_to_word[t] for t in tokens]
                    eval_gold.write(util.TransitionsToParse(orig_transitions, words) + "\n")
                    eval_out.write(util.TransitionsToParse(pred_logit.argmax(axis=1), words) + "\n")

                    predicted_class = np.argmax(example_sem_logits)    
                    exp_logit_values = np.exp(example_sem_logits)
                    class_probs = exp_logit_values / np.sum(exp_logit_values)
                    class_probs_repr = "\t".join(map(lambda p : "%.3f" % (p,), class_probs))
                    if FLAGS.write_predicted_label:
                        label_out.write(str(true_class == predicted_class) + "\t" + str(true_class)
                                    + "\t" + str(predicted_class) + "\t" + class_probs_repr + "\n")

    logger.Log("Written gold parses in %s" % (eval_gold_path))
    logger.Log("Written predicted parses in %s" % (eval_out_path))
    if FLAGS.write_predicted_label:
        logger.Log("Written predicted labels in %s" % (eval_lbl_path))
        label_out.close()
    logger.Log("Step: %i\tEval acc: %f\t %f\t%s" %
               (step, acc_accum / eval_batches, action_acc_accum / eval_batches, eval_set[0]))


def run(only_forward=False):
    logger = afs_safe_logger.Logger(FLAGS.experiment_name + ".log")

    if FLAGS.data_type == "bl":
        data_manager = load_boolean_data
    elif FLAGS.data_type == "sst":
        data_manager = load_sst_data
    elif FLAGS.data_type == "snli":
        data_manager = load_snli_data
    else:
        logger.Log("Bad data type.")
        return

    pp = pprint.PrettyPrinter(indent=4)
    logger.Log("Flag values:\n" + pp.pformat(FLAGS.FlagValuesDict()))

    # Load the data.
    raw_training_data, vocabulary = data_manager.load_data(
        FLAGS.training_data_path)

    # Load the eval data.
    raw_eval_sets = []
    if FLAGS.eval_data_path:
        for eval_filename in FLAGS.eval_data_path.split(":"):
            eval_data, _ = data_manager.load_data(eval_filename)
            raw_eval_sets.append((eval_filename, eval_data))

    # Prepare the vocabulary.
    if not vocabulary:
        logger.Log("In open vocabulary mode. Using loaded embeddings without fine-tuning.")
        train_embeddings = False
        vocabulary = util.BuildVocabulary(
            raw_training_data, raw_eval_sets, FLAGS.embedding_data_path, logger=logger,
            sentence_pair_data=data_manager.SENTENCE_PAIR_DATA)
    else:
        logger.Log("In fixed vocabulary mode. Training embeddings.")
        train_embeddings = True

    # Load pretrained embeddings.
    if FLAGS.embedding_data_path:
        logger.Log("Loading vocabulary with " + str(len(vocabulary))
                   + " words from " + FLAGS.embedding_data_path)
        initial_embeddings = util.LoadEmbeddingsFromASCII(
            vocabulary, FLAGS.word_embedding_dim, FLAGS.embedding_data_path)
    else:
        initial_embeddings = None

    # Trim dataset, convert token sequences to integer sequences, crop, and
    # pad.
    logger.Log("Preprocessing training data.")
    training_data = util.PreprocessDataset(
        raw_training_data, vocabulary, FLAGS.seq_length, data_manager, eval_mode=False, logger=logger,
        sentence_pair_data=data_manager.SENTENCE_PAIR_DATA)
    training_data_iter = util.MakeTrainingIterator(
        training_data, FLAGS.batch_size)

    eval_iterators = []
    for filename, raw_eval_set in raw_eval_sets:
        logger.Log("Preprocessing eval data: " + filename)
        e_X, e_transitions, e_y, e_num_transitions = util.PreprocessDataset(
            raw_eval_set, vocabulary, FLAGS.seq_length, data_manager, eval_mode=True, logger=logger,
            sentence_pair_data=data_manager.SENTENCE_PAIR_DATA)
        eval_iterators.append((filename,
            util.MakeEvalIterator((e_X, e_transitions, e_y, e_num_transitions), FLAGS.batch_size)))

    # Set up the placeholders.

    y = T.vector("y", dtype="int32")
    lr = T.scalar("lr")
    training_mode = T.scalar("training_mode")  # 1: Training with dropout, 0: Eval
    ground_truth_transitions_visible = T.scalar("ground_truth_transitions_visible", dtype="int32")

    logger.Log("Building model.")
    vs = util.VariableStore(
        default_initializer=util.UniformInitializer(FLAGS.init_range), logger=logger)
    model_cls = getattr(rembed.stack, FLAGS.model_type)
    
    # Generator of mask for scheduled sampling
    numpy_random = np.random.RandomState(1234)
    ss_mask_gen = T.shared_randomstreams.RandomStreams(numpy_random.randint(999999))

    # Training step number
    ss_prob = T.scalar("ss_prob")
    
    if data_manager.SENTENCE_PAIR_DATA:
        X = T.itensor3("X")
        transitions = T.itensor3("transitions")
        num_transitions = T.imatrix("num_transitions")

        predicted_premise_transitions, predicted_hypothesis_transitions, logits = build_sentence_pair_model(
            model_cls, len(vocabulary), FLAGS.seq_length,
            X, transitions, len(data_manager.LABEL_MAP), training_mode, ground_truth_transitions_visible, vs, 
            initial_embeddings=initial_embeddings, project_embeddings=(not train_embeddings),
            ss_mask_gen=ss_mask_gen,
            ss_prob=ss_prob)
    else:
        X = T.matrix("X", dtype="int32")
        transitions = T.imatrix("transitions")   
        num_transitions = T.vector("num_transitions", dtype="int32")

        predicted_transitions, logits = build_sentence_model(
            model_cls, len(vocabulary), FLAGS.seq_length,
            X, transitions, len(data_manager.LABEL_MAP), training_mode, ground_truth_transitions_visible, vs, 
            initial_embeddings=initial_embeddings, project_embeddings=(not train_embeddings),
            ss_mask_gen=ss_mask_gen,
            ss_prob=ss_prob)        

    xent_cost, acc = build_cost(logits, y)

    # Set up L2 regularization.
    l2_cost = 0.0
    for var in vs.vars:
        if var is not "embeddings":
            l2_cost += FLAGS.l2_lambda * T.sum(T.sqr(vs.vars[var]))

    # Compute cross-entropy cost on action predictions.
    min_transitions = FLAGS.min_transitions_for_transition_model_backprop
    if (not data_manager.SENTENCE_PAIR_DATA) and predicted_transitions is not None:
        transition_cost, action_acc = build_transition_cost(predicted_transitions, transitions, num_transitions, 
            min_transitions)
    elif data_manager.SENTENCE_PAIR_DATA and predicted_hypothesis_transitions is not None:
        p_transition_cost, p_action_acc = build_transition_cost(predicted_premise_transitions, transitions[:, :, 0], 
            num_transitions[:, 0], min_transitions)
        h_transition_cost, h_action_acc = build_transition_cost(predicted_hypothesis_transitions, transitions[:, :, 1], 
            num_transitions[:, 1], min_transitions)
        transition_cost = p_transition_cost + h_transition_cost
        action_acc = (p_action_acc + h_action_acc) / 2.0  # TODO(SB): Average over transitions, not words.
    else:
        transition_cost = T.constant(0.0)
        action_acc = T.constant(0.0)
    transition_cost = transition_cost * FLAGS.transition_cost_scale

    # TODO(jongauthier): Add hyperparameter for trading off action cost vs xent
    # cost
    total_cost = xent_cost + l2_cost + transition_cost

    # Set up optimization.
    if train_embeddings:
        trained_param_keys = vs.vars.keys()
        trained_params = vs.vars.values()
    else:
        trained_param_keys = [key for key in vs.vars if key is not "embeddings"]
        trained_params = [vs.vars[key] for key in vs.vars if key is not "embeddings"]

    checkpoint_path = os.path.join(FLAGS.ckpt_root, FLAGS.experiment_name + ".ckpt")
    if os.path.isfile(checkpoint_path):
        logger.Log("Found checkpoint, restoring.")
        step = vs.load_checkpoint(checkpoint_path, trained_param_keys, get_step=True) 
    else:
        assert not only_forward, "Can't run an eval-only run without a checkpoint. Supply a checkpoint."
        step = 0 

    # Do an evaluation-only run.
    if only_forward:
        if FLAGS.eval_output_paths:
            eval_output_paths = FLAGS.eval_output_paths.strip().split(":")
            assert len(eval_output_paths) == len(eval_iterators), "Invalid no. of output paths."
        else:
            eval_output_paths = [FLAGS.experiment_name + "-" + os.path.split(eval_set[0])[1] + "-parse" 
                                  for eval_set in eval_iterators]

        # Load model from checkpoint.
        logger.Log("Checkpointed model was trained for %d steps." % (step,))

        # Generate function for forward pass.
        logger.Log("Building forward pass.")
        if data_manager.SENTENCE_PAIR_DATA:
            eval_fn = theano.function(
                [X, transitions, y, num_transitions, training_mode, ground_truth_transitions_visible, ss_prob],
                [acc, action_acc, logits, predicted_hypothesis_transitions, predicted_premise_transitions],
                on_unused_input='warn',
                allow_input_downcast=True)
        else:
            eval_fn = theano.function(
                [X, transitions, y, num_transitions, training_mode, ground_truth_transitions_visible, ss_prob],
                [acc, action_acc, logits, predicted_transitions],
                on_unused_input='warn',
                allow_input_downcast=True)

        # Generate the inverse vocabulary lookup table.
        ind_to_word = {v : k for k, v in vocabulary.iteritems()}

        # Do a forward pass and write the output to disk.
        for eval_set, eval_out_path in zip(eval_iterators, eval_output_paths):
            logger.Log("Writing eval output for %s." % (eval_set[0],))
            evaluate_expanded(eval_fn, eval_set, eval_out_path, logger, step, 
                              data_manager.SENTENCE_PAIR_DATA, ind_to_word)
    else:
         # Train

        new_values = util.RMSprop(total_cost, trained_params, lr)
        # Training open-vocabulary embeddings is a questionable idea right now. Disabled:
        # new_values.append(
        #     util.embedding_SGD(total_cost, embedding_params, embedding_lr))

        # Create training and eval functions. 
        # Unused variable warnings are supressed so that num_transitions can be passed in when training Model 0,
        # which ignores it. This yields more readable code that is very slightly slower.
        logger.Log("Building update function.")
        update_fn = theano.function(
            [X, transitions, y, num_transitions, lr, training_mode, ground_truth_transitions_visible, ss_prob],
            [total_cost, xent_cost, transition_cost, action_acc, l2_cost, acc],
            updates=new_values,
            on_unused_input='warn',
            allow_input_downcast=True)
        logger.Log("Building eval function.")
        eval_fn = theano.function([X, transitions, y, num_transitions, training_mode, ground_truth_transitions_visible, ss_prob], [acc, action_acc],
            on_unused_input='warn',
            allow_input_downcast=True)
        logger.Log("Training.")

        best_dev_error = 1.0

        # Main training loop.
        for step in range(step, FLAGS.training_steps):
            X_batch, transitions_batch, y_batch, num_transitions_batch = training_data_iter.next()
            ret = update_fn(X_batch, transitions_batch, y_batch, num_transitions_batch,
                            FLAGS.learning_rate, 1.0, 1.0, np.exp(step*np.log(FLAGS.scheduled_sampling_exponent_base)))
            total_cost_val, xent_cost_val, transition_cost_val, action_acc_val, l2_cost_val, acc_val = ret

            if step % FLAGS.statistics_interval_steps == 0:
                logger.Log(
                    "Step: %i\tAcc: %f\t%f\tCost: %5f %5f %5f %5f"
                    % (step, acc_val, action_acc_val, total_cost_val, xent_cost_val, transition_cost_val,
                       l2_cost_val))

            if step % FLAGS.eval_interval_steps == 0:
                for index, eval_set in enumerate(eval_iterators):
                    acc = evaluate(eval_fn, eval_set, logger, step)
                    if FLAGS.ckpt_on_best_dev_error and index == 0 and (1 - acc) < 0.95 * best_dev_error:
                        vs.save_checkpoint(checkpoint_path + "_best", trained_param_keys, step)
                        best_dev_error = 1 - acc

            if step % FLAGS.ckpt_interval_steps == 0 and step > 0:
                vs.save_checkpoint(checkpoint_path, trained_param_keys, step)
  

if __name__ == '__main__':
    # Experiment naming.
    gflags.DEFINE_string("experiment_name", "experiment", "")

    # Data types.
    gflags.DEFINE_string("data_type", "bl", "Values: bl, sst, snli")

    # Where to store checkpoints
    gflags.DEFINE_string("ckpt_root", ".", "Where to store checkpoints.") 

    # Data settings.
    gflags.DEFINE_string("training_data_path", None, "")
    gflags.DEFINE_string("eval_data_path", None, "")
    gflags.DEFINE_integer("seq_length", 30, "")
    gflags.DEFINE_integer("eval_seq_length", 30, "")

    gflags.DEFINE_string("embedding_data_path", None,
                         "If set, load GloVe formatted embeddings from here.")

    # Model architecture settings.
    gflags.DEFINE_enum("model_type", "Model0",
                       ["Model0", "Model1", "Model2", "Model2S"],
                       "")
    gflags.DEFINE_boolean("allow_gt_transitions_in_eval", False,
                          "Whether to use ground truth transitions in evaluation when appropriate "
                          "(i.e., in Model 1 and Model 2S.)")
    gflags.DEFINE_integer("model_dim", 8, "")
    gflags.DEFINE_integer("word_embedding_dim", 8, "")
    
    # dimension of the hidden state of LSTM in tracking unit
    gflags.DEFINE_integer("tracking_lstm_hidden_dim", 8, "")
    gflags.DEFINE_boolean("use_tracking_lstm", False,
                          "Whether to use LSTM in the tracking unit")

    gflags.DEFINE_float("semantic_classifier_keep_rate", 0.5, 
        "Used for dropout in the semantic task classifier.")
    gflags.DEFINE_float("embedding_keep_rate", 0.5, 
        "Used for dropout on transformed embeddings.")
    gflags.DEFINE_boolean("lstm_composition", False, "")
    # gflags.DEFINE_integer("num_composition_layers", 1, "")
    gflags.DEFINE_float("scheduled_sampling_exponent_base", 0.99, 
        "Used for scheduled sampling, with probability of Model 1 over Model 2 being base^#training_steps")
    gflags.DEFINE_boolean("use_difference_feature", False, 
        "Supply the sentence pair classifier with sentence difference features.")
    gflags.DEFINE_integer("min_transitions_for_transition_model_backprop", 0, 
        "Don't backprop into the transition prediction model when training on sequences shorter than this "
<<<<<<< HEAD
        "or of the same length.")
    gflags.DEFINE_boolean("connect_tracking_comp", False, 
        "Connect tracking unit and composition unit. Can only be true if using LSTM in both units.")
=======
        "or of the same length. (DEPRECATED)")
>>>>>>> 7d390399




    # Optimization settings.
    gflags.DEFINE_integer("training_steps", 1000000, "Stop training after this point.")
    gflags.DEFINE_integer("batch_size", 32, "SGD minibatch size.")
    gflags.DEFINE_float("learning_rate", 0.001, "Used in RMSProp.")
    # gflags.DEFINE_float("momentum", 0.9, "")
    gflags.DEFINE_float("clipping_max_value", 1.0, "")
    gflags.DEFINE_float("l2_lambda", 1e-5, "")
    gflags.DEFINE_float("init_range", 0.01, "Mainly used for softmax parameters. Range for uniform random init.")
    gflags.DEFINE_float("double_identity_init_range", 0.001, "Deprecated.")
    gflags.DEFINE_float("transition_cost_scale", 1.0, "Multiplied by the transition cost.")

    # Display settings.
    gflags.DEFINE_integer("statistics_interval_steps", 50, "Print training set results at this interval.")
    gflags.DEFINE_integer("eval_interval_steps", 50, "Evaluate at this interval.")

    gflags.DEFINE_integer("ckpt_interval_steps", 10000, "Update the checkpoint on disk at this interval.")
    gflags.DEFINE_boolean("ckpt_on_best_dev_error", True, "If error on the first eval set (the dev set) is "
                          "at most 0.95 of error at the previous checkpoint, save a special 'best' checkpoint.")


    # Evaluation settings
    gflags.DEFINE_boolean("expanded_eval_only_mode", False, 
        "If set, a checkpoint is loaded and a forward pass is done to get the predicted "
        "transitions. The inferred parses are written to the supplied file(s) along with example-"
        "by-example accuracy information. Requirements: Must specify checkpoint path.")
    gflags.DEFINE_string("eval_output_paths", None, 
        "Used when expanded_eval_only_mode is set. The number of supplied paths should be same"
        "as the number of eval sets.")
    gflags.DEFINE_boolean("write_predicted_label", False,
        "Write the predicted labels in a <eval_output_name>.lbl file.")

    # Parse command line flags.
    FLAGS(sys.argv)

    run(only_forward=FLAGS.expanded_eval_only_mode)<|MERGE_RESOLUTION|>--- conflicted
+++ resolved
@@ -665,14 +665,9 @@
         "Supply the sentence pair classifier with sentence difference features.")
     gflags.DEFINE_integer("min_transitions_for_transition_model_backprop", 0, 
         "Don't backprop into the transition prediction model when training on sequences shorter than this "
-<<<<<<< HEAD
         "or of the same length.")
     gflags.DEFINE_boolean("connect_tracking_comp", False, 
         "Connect tracking unit and composition unit. Can only be true if using LSTM in both units.")
-=======
-        "or of the same length. (DEPRECATED)")
->>>>>>> 7d390399
-
 
 
 
