--- conflicted
+++ resolved
@@ -101,7 +101,10 @@
         self.reshape_input = context_args.reshape_input
         self.reshape_context = context_args.reshape_context
 
-<<<<<<< HEAD
+        # For sample printing
+        self.merge_sequence_memory = None
+        self.inverted_vocabulary = None
+
     def run_hard_pyramid(self, x):
         batch_size, seq_len, model_dim = x.data.size()
         # If we "merge left", that means words before the merge point stay put.
@@ -114,7 +117,7 @@
 
         # This is supposed to be done for evaluation only, so I'm not
         # going to even bother with variables.
-        words = torch.chunk(x, seq_len, 1) # A list of word vectors
+        words = torch.chunk(x, seq_len, 1)  # A list of word vectors
         words = [torch.squeeze(word).data for word in words]
 
         # Used in phase 1.
@@ -128,7 +131,7 @@
         while len(words) > 1:
             print(len(words))
             composition_results = composition_buffers[:(len(words) - 1)]
-            selection_logits_list = [] # Tensors (not Variable), Bx1 each
+            selection_logits_list = []  # Tensors (not Variable), Bx1 each
 
             # Phase 1 - evaluate all possible mergers
             for position in range(len(words) - 1):
@@ -140,12 +143,12 @@
                 selection_logits_list.append(selection_score.data)
 
             # Find the highest scoring position to merge.
-            selection_logits = torch.cat(selection_logits_list, 1) # B x L
-            merge_points = selection_logits.max(1)[1] # B
+            selection_logits = torch.cat(selection_logits_list, 1)  # B x L
+            merge_points = selection_logits.max(1)[1]  # B
 
             # Phase 2 - apply mergers
             new_words = []
-            for position in range(len(words) - 1): # destination position
+            for position in range(len(words) - 1):  # destination position
                 left = words[position]
                 right = words[position + 1]
 
@@ -167,14 +170,7 @@
 
         return Variable(words[0])
 
-    def run_pyramid(self, x, show_sample=False, temperature_multiplier=1.0):
-=======
-        # For sample printing
-        self.merge_sequence_memory = None
-        self.inverted_vocabulary = None
-
     def run_pyramid(self, x, show_sample=False, indices=None, temperature_multiplier=1.0):
->>>>>>> c6f52196
         batch_size, seq_len, model_dim = x.data.size()
 
         all_state_pairs = []
@@ -272,18 +268,16 @@
 
         x = self.unwrap(sentences, transitions)
         emb = self.run_embed(x)
-<<<<<<< HEAD
+
         if not self.training:
-            hh = self.run_hard_pyramid(emb)
+            hh = self.run_hard_pyramid(emb)  # TODO: Set up sample printing
         else:
-            hh = self.run_pyramid(emb, show_sample, temperature_multiplier=pyramid_temperature_multiplier)
-=======
-        hh = self.run_pyramid(
-            emb,
-            show_sample,
-            temperature_multiplier=pyramid_temperature_multiplier,
-            indices=x)
->>>>>>> c6f52196
+            hh = self.run_pyramid(
+                emb,
+                show_sample,
+                temperature_multiplier=pyramid_temperature_multiplier,
+                indices=x)
+
         h = self.wrap(hh)
         output = self.mlp(h)
 
