--- conflicted
+++ resolved
@@ -6,16 +6,11 @@
 
 """
 
-sparks = u' ▁▂▃▄▅▆▇▉'
+parts = u' ▁▂▃▄▅▆▇▉'
 hex_str = '0123456789ABCDEFX'
 dec_str = '0123456789X'
 
 
-<<<<<<< HEAD
-def sparks(nums, parts=sparks):
-    fraction = max(nums) / float(len(parts) - 1)
-=======
-def sparks(nums):
+def sparks(nums, parts=parts):
     fraction = 1. / float(len(parts) - 1)
->>>>>>> 146d0b9d
     return ''.join(parts[int(round(x / fraction))] for x in nums)